# SAMI3-GITM-python

Here is all the current work being done. See the main branch for info on what needs to be done.


## Please feel free to make any changes you would like!!


---

## USAGE:

Git clone, get on this branch. 

`git clone git@github.com:abukowski21/SAMI3-GITM-python`

`cd SAMI3-GITM-python/`

`git checkout satellite_interpolations`

To ensure compatibility, an Anaconda environment is available. Install it with:

`conda env create -f python-env.yml && conda activate SAMI3-GITM`

> To create the environment with another name, edit the first line of `python-env.yml`
> Anaconda installation information can be found at [this link](https://conda.io/projects/conda/en/latest/user-guide/tasks/manage-environments.html#creating-an-environment-from-an-environment-yml-file)

Data can be read directly from binary format and plotted, though there are scripts to postprocess
these data into netCDF format. This will also interpolate SAMI3 model outputs to a "regular" grid
in geographic coordinates.

To postprocess model outputs: `python PostProcessModelResults.py [args]`

<<<<<<< HEAD
To generate plots with these postprocessed outputs: `python basic_plots_from_netcdf.py [args]`


## Notes:
- Run any python script with the `-h` flag to see available arguments
- All routines (including those in `utility_programs`) can be called in other scripts for further analysis (in a Jupyter Notebook, for example)
- These scripts can handle both GITM and SAMI model outputs.
- Modifications to existing functions should be fairly easy (adding more models, different types of plots, etc.)
- Contact the author with any questions, suggestions, issues, etc.
=======
`python sami-fieldline-plots.py 2011052112 20110520 ~/scratch/GITM-simstorm-run1/sami-gitm-coupled -out_path . --plot_start_delta 2 --plot_end_delta 6 --cols "edens" --interpolate --plot_type diff --fpeak`

These takes a litle while, though progress bars will be displayed.
>>>>>>> d59017ce
<|MERGE_RESOLUTION|>--- conflicted
+++ resolved
@@ -31,8 +31,9 @@
 
 To postprocess model outputs: `python PostProcessModelResults.py [args]`
 
-<<<<<<< HEAD
-To generate plots with these postprocessed outputs: `python basic_plots_from_netcdf.py [args]`
+To generate plots with these postprocessed outputs: `python gitm_basic_plots.py -gitm_data_path gitm_data 201105211340 -k -m --cols Rho [e-] --plot_start_delta=3 --plot_end_delta=8 --save_or_show=show -lat_lim 65`
+
+`python sami-fieldline-plots.py 2011052112 20110520 ~/scratch/GITM-simstorm-run1/sami-gitm-coupled -out_path . --plot_start_delta 2 --plot_end_delta 6 --cols "edens" --interpolate --plot_type diff --fpeak`
 
 
 ## Notes:
@@ -40,9 +41,4 @@
 - All routines (including those in `utility_programs`) can be called in other scripts for further analysis (in a Jupyter Notebook, for example)
 - These scripts can handle both GITM and SAMI model outputs.
 - Modifications to existing functions should be fairly easy (adding more models, different types of plots, etc.)
-- Contact the author with any questions, suggestions, issues, etc.
-=======
-`python sami-fieldline-plots.py 2011052112 20110520 ~/scratch/GITM-simstorm-run1/sami-gitm-coupled -out_path . --plot_start_delta 2 --plot_end_delta 6 --cols "edens" --interpolate --plot_type diff --fpeak`
-
-These takes a litle while, though progress bars will be displayed.
->>>>>>> d59017ce
+- Contact the author with any questions, suggestions, issues, etc.