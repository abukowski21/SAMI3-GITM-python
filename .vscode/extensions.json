{
	// See https://go.microsoft.com/fwlink/?LinkId=827846 to learn about workspace recommendations.
	// Extension identifier format: ${publisher}.${name}. Example: vscode.csharp
	// List of extensions which should be recommended for users of this workspace.
	"recommendations": [
		"njpwerner.autodocstring",
		"github.copilot",
		"ms-toolsai.jupyter",
<<<<<<< HEAD
=======
		"ms-python.vscode-pylance",
>>>>>>> 190dbc95
		"ms-python.python",
		"kevinrose.vsc-python-indent",
		"ms-vscode-remote.remote-ssh",
		"ms-vscode-remote.remote-ssh-edit",
<<<<<<< HEAD
		"ms-vscode.remote-explorer"
=======
		"ms-vscode.remote-explorer",
		"ms-python.flake8"
>>>>>>> 190dbc95
	],
	// List of extensions recommended by VS Code that should not be recommended for users of this workspace.
	"unwantedRecommendations": []
}<|MERGE_RESOLUTION|>--- conflicted
+++ resolved
@@ -3,23 +3,10 @@
 	// Extension identifier format: ${publisher}.${name}. Example: vscode.csharp
 	// List of extensions which should be recommended for users of this workspace.
 	"recommendations": [
-		"njpwerner.autodocstring",
-		"github.copilot",
-		"ms-toolsai.jupyter",
-<<<<<<< HEAD
-=======
-		"ms-python.vscode-pylance",
->>>>>>> 190dbc95
-		"ms-python.python",
-		"kevinrose.vsc-python-indent",
-		"ms-vscode-remote.remote-ssh",
-		"ms-vscode-remote.remote-ssh-edit",
-<<<<<<< HEAD
+		"njpwerner.autodocstring", "GitHub.copilot", "ms-toolsai.jupyter", 
+		"ms-python.python", "KevinRose.vsc-python-indent", 
+		"ms-vscode-remote.remote-ssh", "ms-vscode-remote.remote-ssh-edit", 
 		"ms-vscode.remote-explorer"
-=======
-		"ms-vscode.remote-explorer",
-		"ms-python.flake8"
->>>>>>> 190dbc95
 	],
 	// List of extensions recommended by VS Code that should not be recommended for users of this workspace.
 	"unwantedRecommendations": []
