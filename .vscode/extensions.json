{
	// See https://go.microsoft.com/fwlink/?LinkId=827846 to learn about workspace recommendations.
	// Extension identifier format: ${publisher}.${name}. Example: vscode.csharp
	// List of extensions which should be recommended for users of this workspace.
	"recommendations": [
<<<<<<< HEAD
		"njpwerner.autodocstring",
		"github.copilot",
		"ms-toolsai.jupyter",
		"kevinrose.vsc-python-indent",
		"ms-vscode-remote.remote-ssh",
		"ms-vscode-remote.remote-ssh-edit",
		"ms-vscode.remote-explorer",
		"ms-python.flake8",
		"ms-python.autopep8",
		"ms-toolsai.jupyter-keymap",
		"ms-python.isort"
=======
		"njpwerner.autodocstring", "GitHub.copilot", "ms-toolsai.jupyter", 
		"ms-python.python", "KevinRose.vsc-python-indent", 
		"ms-vscode-remote.remote-ssh", "ms-vscode-remote.remote-ssh-edit", 
		"ms-vscode.remote-explorer"
>>>>>>> edbe2eb7
	],
	// List of extensions recommended by VS Code that should not be recommended for users of this workspace.
	"unwantedRecommendations": []
}<|MERGE_RESOLUTION|>--- conflicted
+++ resolved
@@ -3,7 +3,6 @@
 	// Extension identifier format: ${publisher}.${name}. Example: vscode.csharp
 	// List of extensions which should be recommended for users of this workspace.
 	"recommendations": [
-<<<<<<< HEAD
 		"njpwerner.autodocstring",
 		"github.copilot",
 		"ms-toolsai.jupyter",
@@ -11,16 +10,9 @@
 		"ms-vscode-remote.remote-ssh",
 		"ms-vscode-remote.remote-ssh-edit",
 		"ms-vscode.remote-explorer",
-		"ms-python.flake8",
 		"ms-python.autopep8",
 		"ms-toolsai.jupyter-keymap",
 		"ms-python.isort"
-=======
-		"njpwerner.autodocstring", "GitHub.copilot", "ms-toolsai.jupyter", 
-		"ms-python.python", "KevinRose.vsc-python-indent", 
-		"ms-vscode-remote.remote-ssh", "ms-vscode-remote.remote-ssh-edit", 
-		"ms-vscode.remote-explorer"
->>>>>>> edbe2eb7
 	],
 	// List of extensions recommended by VS Code that should not be recommended for users of this workspace.
 	"unwantedRecommendations": []
