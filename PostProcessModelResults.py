"""
Process GITM & SAMI data to NetCDF format.

- Can use just one model output, if preferred.
- More functionality is available in the individual model modules.
- This program will process every column into netCDF files by time.
- SAMI is regridded according to the default values in RegridSami.main()
- This can be adjusted with a custom grid, or use the individual model's
post-processing routines for more fine control.

This program is designed to be run from the command line, but can be imported
and used as a module, though is not recommended.

"""

import os
import glob
import subprocess


from utility_programs.read_routines import GITM, SAMI
from utility_programs.utils import str_to_ut
import SAMI3_ESMF_Regrid
import argparse


def main(args):

    psami = False
    pgitm = False

    if args.sami_dir != './sami_dir':
        if len(glob.glob(os.path.join(args.sami_dir, '*.dat'))) != 0:
            psami = True
    if args.gitm_dir != './gitm_dir':
        if len(glob.glob(os.path.join(args.gitm_dir, '*.bin'))) != 0:
            pgitm = True

        # Attempt to post-process (with pGITM) the GITM outputs for the user
        # This is not very great though and will likely fail.
        header_files = glob.glob(os.path.join(args.gitm_dir, '*.header'))
        if len(header_files) > 0:
            print('GITM headers found in {}'.format(args.gitm_dir),
                'Attempting to postprocess...\n',
                '(This is not very robust. You probably have to go run '
                './pGITM yourself)')
            gitm_parent_dir = args.gitm_dir[:args.gitm_dir.rfind('/data')]

            cmd = os.path.join('.', gitm_parent_dir, 'pGITM')
            print('Running: {}'.format(cmd))
            if args.verbose:
                p = subprocess.Popen(cmd, stdout=subprocess.PIPE, shell=True)
                for line in p.stdout:
                    print(line)
                p.wait()
                print(p.returncode)
            else:
                subprocess.Popen(cmd, shell=True).wait()

        else:
            raise ValueError('No GITM files found in {}'.format(args.gitm_dir),
                             'Double check the directory or run pGITM.')

    if args.dtime_sim_start is not None:
        args.dtime_sim_start = str_to_ut(args.dtime_sim_start)

    if args.dtime_event_start is not None:
        args.dtime_event_start = str_to_ut(args.dtime_event_start)

    if (not pgitm) and (not psami):
        raise ValueError(
            'Not processing anything! Either no files were found or you did '
            'not pass a valid directory.\nExiting...')

    if args.output_dir is None:
        output_dir = os.path.join(os.getcwd(), 'OUTPUTS')
    else:
        output_dir = args.output_dir

    if not os.path.exists(output_dir):
        print('making output directory: {}'.format(output_dir))
        os.makedirs(output_dir)

    if pgitm:
<<<<<<< HEAD
        
        #Check if output files exist and if they do, if user wants to remake
=======

        header_files = glob.glob(os.path.join(args.gitm_dir, '*.header'))
        if len(header_files) > 0:
            print('GITM headers found in {}'.format(args.gitm_dir),
                  'Attempting to postprocess...\n',
                  '(This is not very robust. You probably have to do '
                  'this yourself)')
            gitm_parent_dir = args.gitm_dir[:args.gitm_dir.rfind('/data')]

            cmd = os.path.join('.', gitm_parent_dir, 'pGITM')
            print('Running: {}'.format(cmd))
            if args.verbose:
                p = subprocess.Popen(cmd, stdout=subprocess.PIPE)
                for line in p.stdout:
                    print(line)
                p.wait()
                print(p.returncode)
            else:
                subprocess.Popen(cmd, shell=True).wait()

            if len(glob.glob(os.path.join(args.gitm_dir, '*.bin'))) == 0:
                raise ValueError(
                    'No GITM files found in {}'.format(args.gitm_dir),
                    'Double check the directory or go run pGITM.')

        # Check if output files exist and if they do, if user wants to remake
>>>>>>> 0f1368c0
        actually_do_gitm = False
        files_exist = False

        if args.single_file and len(glob.glob(
            os.path.join(output_dir,
                         args.single_file + '*GITM.nc'))) > 0:
            files_exist = True

        elif len(glob.glob(os.path.join(output_dir, '*GITM.nc'))) > 0:
            files_exist = True

        if files_exist:
            if args.replace:
                print('Replacing existing post-processed GITM files according '
                      'to supplied arguments. The file(s) that will be'
                      ' overwritten is/are: \n \t {}'.format(
                          os.path.join(args.output_dir,
                                       (args.single_file + '_GITM.nc'
                                           if args.single_file else
                                        '*_GITM.nc'))))

                actually_do_gitm = True

            else:
                print(
                    "Postprocessed GITM files already exist in: {}\n"
                    "Run with --replace to overwrite.\n"
                    "Cowardly skipping GITM postprocessing"
                    "   Contents: \n    {}\n".format(
                        output_dir, os.listdir(output_dir)),
                    "And the output file(s) named: {} already exists".format(
                        (args.single_file + '_GITM.nc' if args.single_file
                         else '*_GITM.nc')))

        if actually_do_gitm:
            GITM.process_all_to_cdf(
                gitm_dir=args.gitm_dir,
                out_dir=output_dir,
                delete_bins=args.delete_bins,
                replace_cdfs=args.replace,
                drop_ghost_cells=args.ghost_cells,
                progress_bar=not args.progress,
                use_ccmc=args.ccmc,
                file_types=args.gitm_types,
                single_file=True if args.single_file else False,
                run_name=args.single_file if args.single_file else None,
                tmp_dir=args.tmp_dir,
                skip_existing=args.skip_existing,)

    if psami:

        if args.dtime_sim_start is None:
            raise ValueError(
                'You must specify a start time for the SAMI simulation '
                'in order to processes SAMI outputs. Use --dtime_sim_start'
                ' in the format YYYYMMDDHHMMSS (or YYYYMMDD)')

        # Check if we want raw/regrid/both
        do_write_raw = False
        do_write_regrid = False

        if args.sami_type == 'all' or args.sami_type == 'regrid':
            do_write_regrid = True
        if args.sami_type == 'all' or args.sami_type == 'raw':
            do_write_raw = True

        if args.single_file:
            existing_sami_files = []

            if do_write_raw:
                existing_sami_files.extend(glob.glob(
                    os.path.join(
                        output_dir,
                        (args.single_file + '_SAMI-RAW.nc' if args.single_file
                            else '*SAMI-RAW.nc'))))
            if do_write_regrid:
                existing_sami_files.extend(glob.glob(
                    os.path.join(
                        output_dir,
                        args.single_file +
                        '*SAMI-REGRID.nc')))

        else:
            existing_sami_files = glob.glob(
                os.path.join(output_dir, '*SAMI*.nc'))

        if len(existing_sami_files) > 0:
            if args.replace:
                print('Replacing existing SAMI netCDF files in: {}'.format(
                    output_dir))

            else:
                print('Postprocessed SAMI files already exist in: '
                      '{}\nRun with --replace to overwrite.\n'
                      '   Contents: \n    {}\n'.format(
                          output_dir, existing_sami_files),
                      'Cowardly refusing to overwrite listed files.')

                if 'RAW' in '-'.join(existing_sami_files):
                    do_write_raw = False
                if 'REGRID' in '-'.join(existing_sami_files):
                    do_write_regrid = False

        if args.ccmc and not args.single_file:
            use_ccmc = True
            split_by_time = True
            split_by_var = False
        else:
            use_ccmc = False
            split_by_time = False
            if not args.single_file:
                split_by_var = True
            else:
                split_by_var = False

        if do_write_raw:

            print('Attempting to convert raw -> netCDF...')

            SAMI.process_all_to_cdf(
                sami_data_path=args.sami_dir,
                out_dir=output_dir,
                use_ccmc=use_ccmc,
                split_by_time=split_by_time,
                split_by_var=split_by_var,
                dtime_sim_start=args.dtime_sim_start,
                progress_bar=not args.progress,
                OVERWRITE=args.replace,
                delete_raw=args.delete_bins,
                dtime_storm_start=args.dtime_event_start,
                skip_time_check=args.skip_time_check,
                whole_run=True if args.single_file else False,
                run_name=args.single_file if args.single_file else None)

        if do_write_regrid:
            print('Attempting to regrid SAMI outputs with ESMF!\n'
                  'This may take a while...\n'
                  'Please ensure you have the ESMF library installed.\n'
                  '\n   ====== \n')

            if not args.single_file:
                print('---> No output run_name is set (single_file=False).\n'
                      '  Setting this will change the output file names.'
                      '  Currently files will be named [varname]_ '
                      'SAMI_REGRID.nc')

            SAMI3_ESMF_Regrid.main(
                sami_data_path=args.sami_dir,
                ESMF_DIR=args.ESMF_DIR,
                dtime_sim_start=args.dtime_sim_start,
                progress=not args.progress,
                remake_files=True,
                out_dir=args.output_dir,
                output_filename=args.single_file if args.single_file else None)

    return


if __name__ == '__main__':
    parser = argparse.ArgumentParser()

    parser.add_argument('-gitm', '--gitm_dir', type=str, default='./gitm_data',
                        help='GITM Directory. Defaults to ./gitm_data')
    parser.add_argument('-sami', '--sami_dir', type=str, default='./dami_dir',
                        help='SAMI directory. Defaults to ./sami_data')
    parser.add_argument('-out', '--output_dir', type=str, default=None,
                        help='If you want to save the files to another'
                        ' directory, specify it here. Defaults to a new'
                        ' folder at "./OUTPUTS/".')
    parser.add_argument('--sami_type', type=str, default='all',
                        help='Which SAMI data to process? (Default: all)'
                        '(Options: "all", "raw", "regrid")'
                        ' "regrid" will use ESMF to regrid the SAMI data.'
                        ' Additional functionality is available with the'
                        ' SAMI3_ESMF_Regrid module.')
    parser.add_argument('--ESMF_DIR', type=str, default='',
                        help='Path to ESMF executables (specifically the'
                        ' ESMF_RegridWeightGen executable). Required for SAMI'
                        ' regridding. (Default is to use system $PATH)'
                        '\nThis does not need to be set in most cases.')
    parser.add_argument('--gitm_types', type=str, default='all',
                        nargs='*', help='Which GITM data to process?'
                        ' (EX: 3DALL, 3DNEU, etc.) (Default: all)')
    parser.add_argument('--single_file', type=str, default=False,
                        help='Set this to the run name to output the entire'
                        ' model run data to a single netCDF file.'
                        ' Note: model name will be added automatically')
    parser.add_argument('-r', '--replace', action='store_true',
                        help='Replace existing netCDF files? (Default: False)'
                        ' (not implemented yet)')
    parser.add_argument('-v', '--verbose', action='store_true',
                        help='Print out more information? (Default: False)')
    parser.add_argument('--ccmc', action='store_true',
                        help='Use CCMC naming convention?')
    parser.add_argument('-d', '--delete_bins', action='store_true',
                        help='Delete binary files after processing? '
                        'Caution: This is irreversible! (Default: False)')
    parser.add_argument('-g', '--ghost_cells', action='store_false',
                        help='Retain GITM Ghost Cells? (Default: True).'
                        ' Not fully implemented yet.')
    parser.add_argument('--skip_time_check', action='store_true',
                        help='Skip verifying accuracy of times. Useful when'
                        ' SAMI has been configured to skip some outputs '
                        '(hrpr != 0)')
    parser.add_argument('--no_progress', action='store_true', dest='progress',
                        help='Hide progress bar? (Default: False)'
                        ' - recommended since things can take a LONG time.'
                        ' Requires tqdm')
    parser.add_argument('--dtime_sim_start', type=str, default=None,
                        help='Start time of the simulation, in the format: '
                        'YYYYMMDDHHmmSS. Required to process SAMI from *.dat')
    parser.add_argument('--dtime_event_start', type=str, default=None,
                        help='Event (storm) start time, in the format: '
                        'YYYYMMDDHHmmSS (Optional. added as attr to netCDFs)')
    parser.add_argument('--tmp_dir', type=str, default=None,
                        help='Temporary directory for GITM processing.'
                        '\nDefault: None (uses output_dir for storing temp'
                        ' files) \n'
                        'This exists because some systems have faster'
                        ' local storage than mass storage.\n'
                        'NOTE: This is not used for SAMI processing,')
    parser.add_argument('--skip_existing', action='store_true',
                        help='Skip existing temp files when doing single_file?'
                        'Useful if processing was interrupted.')

    args = parser.parse_args()

    opts = ['all', 'raw', 'regrid']
    # make sure args.sami_type is one of opts
    if args.sami_type not in opts:
        raise ValueError('sami_type must be one of {}'.format(opts))\

    main(args)<|MERGE_RESOLUTION|>--- conflicted
+++ resolved
@@ -82,37 +82,12 @@
         os.makedirs(output_dir)
 
     if pgitm:
-<<<<<<< HEAD
-        
+
         #Check if output files exist and if they do, if user wants to remake
-=======
-
-        header_files = glob.glob(os.path.join(args.gitm_dir, '*.header'))
-        if len(header_files) > 0:
-            print('GITM headers found in {}'.format(args.gitm_dir),
-                  'Attempting to postprocess...\n',
-                  '(This is not very robust. You probably have to do '
-                  'this yourself)')
-            gitm_parent_dir = args.gitm_dir[:args.gitm_dir.rfind('/data')]
-
-            cmd = os.path.join('.', gitm_parent_dir, 'pGITM')
-            print('Running: {}'.format(cmd))
-            if args.verbose:
-                p = subprocess.Popen(cmd, stdout=subprocess.PIPE)
-                for line in p.stdout:
-                    print(line)
-                p.wait()
-                print(p.returncode)
-            else:
-                subprocess.Popen(cmd, shell=True).wait()
-
-            if len(glob.glob(os.path.join(args.gitm_dir, '*.bin'))) == 0:
-                raise ValueError(
-                    'No GITM files found in {}'.format(args.gitm_dir),
-                    'Double check the directory or go run pGITM.')
+        actually_do_gitm = False
+        files_exist=False
 
         # Check if output files exist and if they do, if user wants to remake
->>>>>>> 0f1368c0
         actually_do_gitm = False
         files_exist = False
 
