
"""read sami data.


"""


import datetime
import os

import numpy as np
import pandas as pd
from utility_programs.utils import make_ccmc_name

global sami_og_vars
sami_og_vars = {
    'deneu.dat': 'edens',
    'deni1u.dat': 'h+dens',
    'deni2u.dat': 'o+dens',
    'deni3u.dat': 'n+odens',
    'deni4u.dat': 'o2+dens',
    'deni5u.dat': 'he+dens',
    'deni6u.dat': 'n2+dens',
    'deni7u.dat': 'n+dens',
    'denn1u.dat': 'hdens',
    'denn2u.dat': 'odens',
    'denn3u.dat': 'nodens',
    'denn4u.dat': 'o2dens',
    'denn5u.dat': 'hedens',
    'denn6u.dat': 'n2dens',
    'denn7u.dat': 'ndens',
    'teu.dat': 'etemp',
    'ti1u.dat': 'h+temp',
    'ti2u.dat': 'o+temp',
    'ti5u.dat': 'he+temp',
    'vsi1u.dat': 'h+vel_parallel',
    'vsi2u.dat': 'o+vel_parallel',
    'u1pu.dat': 'mer_exb',
    'u3hu.dat': 'zon_exb',
    'u1u.dat': 'zon_neut',
    'u2u.dat': 'mer_neut', }
# Needed for all reads.


def get_grid_elems_from_parammod(sami_data_path):
    """Go into sami data directory and get the grid elements
            from the parameter_mod.f90 file.

    Args:
        sami_data_path (str): data path for sami outputs

    Returns:
        nz: num. grid points along each field line
        nf: num. field lines along each magnetic longitude
        nlt: num. magnetic longitudes
        nt: num. time steps
    """

    # Make sure that we only grab the first instance of each var in the file.
    # SOmetimes they repeat and we don't want them
    found = [False, False, [False, False], False]

    nz = 0
    nf = 0
    numwork = 0
    nl = 0
    nt = 0

    try:
        with open(os.path.join(sami_data_path,
                               'parameter_mod.f90'), 'r') as fp:
            # read all lines in a list
            lines = fp.readlines()
            for line in lines:
                # check if string present on a current line

                if not found[0]:
                    if line.find('nz0') != -1:
                        nz0 = []
                        for char in line:
                            if char.isdigit():
                                nz0.append(char)
                        if len(nz0[1:4]) == 3:
                            nz = int(''.join(nz0[1:4]))
                            found[0] = True

                if not found[1]:
                    if line.find('nf') != -1:
                        nf = []
                        for char in line:
                            if char.isdigit():
                                nf.append(char)
                        nf = int(''.join(nf))
                        found[1] = True

                if not found[2][0]:
                    if line.find('nl ') != -1:
                        nl = []
                        for char in line:
                            if char.isdigit():
                                nl.append(char)
                        nl = int(''.join(nl))
                        found[2][0] = True

                if not found[2][1]:
                    if line.find('numwork ') != -1:
                        numwork = []
                        for char in line:
                            if char.isdigit():
                                numwork.append(char)
                        numwork = int(''.join(numwork))
                        found[2][1] = True
    except FileNotFoundError:
        print('Could not read file! Check that the path is correct.',
              'here is what I see in %s:' % sami_data_path,)
        print(os.listdir(sami_data_path))

    # time
    with open(os.path.join(sami_data_path, 'time.dat'), 'r') as fp:
        lines = fp.readlines()
        nt = len(lines) - 1
        found[3] = True

    if not all(found):
        raise ValueError('Could not find all of the required variables in '
                         'parameter_mod.f90 and time.dat. Please check that '
                         'the file is '
                         'formatted correctly.')
    else:
        return nz, nf, numwork * (nl - 2), nt


def get_postprocessed_grid(sami_data_path):
    """Go into sami data directory and get the grid elements
            from the parameter_mod.f90 file.

    Args:
        sami_data_path (str): data path for sami outputs

    Returns:
        nx: num. grid points along each field line
        ny: num. field lines along each magnetic longitude
    """

    found = [False, False]

    nx = 0
    ny = 0

    # try:
    with open(os.path.join(sami_data_path, 'postrun-utils', 'TEC',
                           'param_diag.inc'), 'r') as fp:
        # read all lines in a list
        lines = fp.readlines()
        for line in lines:
            # check if string present on a current line
            if not found[0]:
                if line.find('nx') != -1:
                    nx0 = []
                    for char in line:
                        if char.isdigit():
                            nx0.append(char)
                    nx = int(''.join(nx0))
                    found[0] = True

            if not found[1]:
                if line.find('ny') != -1:
                    ny0 = []
                    for char in line:
                        if char.isdigit():
                            ny0.append(char)
                    ny = int(''.join(ny0))
                    found[1] = True
    if not all(found):
        print('found nx? %s and ny? %s' % (found[0], found[1]))
        raise ValueError('Could not find all of the required variables in '
                         'parameter_mod.f90 and time.dat. Please check that '
                         'the file is '
                         'formatted correctly.')
    else:
        return nx, ny


<<<<<<< HEAD
def make_times(nt, sami_data_path, dtime_sim_start,
               dtime_storm_start=None,
               hrs_before_storm=None, hrs_after_storm=None,
               need_help=False, skip_time_check=False):
    """Make a list of datetime objects for each time step from
            the time.dat file.
=======
def make_times(nt, sami_data_path,  dtime_sim_start, dtime_storm_start=None,
               plot_start_delta=None, plot_end_delta=None, help=False):
    """_summary_
>>>>>>> d59017ce

    Args:
        nt (int):
            Number of time steps (from get_grid_elems_from_parammod)
        sami_data_path (str):
            Path to sami data
        dtime_storm_start (datetime.datetime):
            Datetime of the start of the storm
        hrs_before_storm (int, optional):
            Hours from the onset of the storm to begin processing.
            Set to -1 to run for the whole entire simulation.
            Defaults to None.
        hrs_after_storm (int, optional): Hours from the end of the
            storm to stop processing.
            Set to -1 to run for the whole entire simulation.
            Defaults to None.
        help (bool, optional):
            If help is set to true, we will print the time list.
            (useful when getting acquainted with the run)

    Raises:
        ValueError: Sometimes SAMI outputs fake time steps.
        ValueError: You only set one of hrs_before_storm or hrs_after_storm.

    Returns:
        times (list):
            List of datetime objects for each time step

        Optional: (if dtime_storm_start is given)
        hrs_since_storm_start (list):
            List of (float) hours since the storm start
        start_idx (int, optional):
            Start index for the times list, calculated from hrs_before_storm
        end_idx (int, optional):
            End index for the times list, calculated from hrs_after_storm

    """

    times = []
    if dtime_storm_start is not None:
        hrs_since_storm_start = []

    for t in range(nt):
        time_here = pd.Timestamp(dtime_sim_start) + \
            t * pd.Timedelta(5, 'minutes')
        times.append(time_here.to_pydatetime())
<<<<<<< HEAD

        if dtime_storm_start is not None:
            hrs = (time_here - dtime_storm_start) / pd.Timedelta(1, 'hour')
=======
        if dtime_storm_start:
            hrs = (time_here - dtime_storm_start)/pd.Timedelta(1, 'hour')
>>>>>>> d59017ce
            hrs_since_storm_start.append(hrs)

    times_df = pd.read_fwf(os.path.join(sami_data_path, 'time.dat'),
                           names=['istep', 'hour', 'minute', 'second',
                                  'hrdelta'],
                           infer_nrows=115)
    times_df.pop('istep')

    times_list = []
    for hr in times_df['hrdelta']:
        times_list.append(dtime_sim_start + datetime.timedelta(hours=hr))

    truths = np.array([pd.Timestamp(times_list[t]).round(
        'T') == times[t] for t in range(len(times))])
    if truths.sum() != len(truths) and not skip_time_check:
        raise ValueError(
            'The times are wrong! Somehow this needs to be fixed.'
            'probably outputting fake files again... \n')
    elif skip_time_check:
        times = times_list

    # maybe chop the time lists, depending on if the plot start/end are given.
    # adjusted to allow for -1 in plot start/end deltas (plot all times)

<<<<<<< HEAD
    if hrs_before_storm is not None and hrs_after_storm is not None:
        if dtime_storm_start is None:
            raise ValueError('cant call hrs from storm without storm info')

        if hrs_before_storm is not None:
=======
    if dtime_storm_start is None:
        return times

    if plot_start_delta and plot_end_delta:
        if plot_start_delta != -1:
>>>>>>> d59017ce
            start_idx = np.argmin(np.abs(
                np.array(times)
                - (dtime_storm_start
                   - pd.Timedelta(hrs_before_storm, 'hour'))))

        else:
            start_idx = 0

        if hrs_after_storm is not None:
            end_idx = np.argmin(np.abs(
                np.array(times)
                - (dtime_storm_start
                   + pd.Timedelta(hrs_after_storm, 'hour'))))
        else:
            end_idx = len(times)

        times = times[start_idx:end_idx]
        hrs_since_storm_start = hrs_since_storm_start[start_idx:end_idx]
        times_list = times_list[start_idx:end_idx]

    elif hrs_before_storm is not None or hrs_after_storm is not None:
        raise ValueError('You cannot specify one and not the other!')

    if need_help:
        print(times, '\n', hrs_since_storm_start)

<<<<<<< HEAD
    if dtime_storm_start is None:
=======
    if plot_start_delta is None and plot_end_delta is None:
>>>>>>> d59017ce
        return times

    else:
        return times, hrs_since_storm_start, (start_idx, end_idx)


def get_sami_grid(sami_data_path, nlt, nf, nz):
    """Read in SAMI grid files.

    Args:
        sami_data_path (str): path to SAMI data
        nlt (int):
            Number of magnetic local times (lons)
        nf (int):
            Number of field lines along each longitude
        nz (int):
            Number of grid cells along each field line
        geo_grid_files (dict, optional):
            Files to use for getting the grid. Defaults to {
            'glat': 'glatu.dat', 'glon': 'glonu.dat',
            'alt': 'zaltu.dat', 'mlat': 'blatu.dat',
            'mlon': 'blonu.dat', 'malt': 'baltu.dat'}.

    Returns:
        dict:
            SAMI3 grid in a dictionary with keys:
            'glat', 'glon', 'alt', 'mlat', 'mlon', 'malt'
    """
    geo_grid_files = {
        'glat': 'glatu.dat', 'glon': 'glonu.dat', 'alt': 'zaltu.dat',
        'mlat': 'blatu.dat', 'mlon': 'blonu.dat', 'malt': 'baltu.dat'
    }

    grid = {}

    for f in geo_grid_files:
        file = open(os.path.join(sami_data_path, geo_grid_files[f]), 'rb')
        raw = np.fromfile(file, dtype='float32')[1:-1].copy()
        file.close()

        grid[f] = raw.reshape(nlt, nf, nz).copy()
    return grid


<<<<<<< HEAD
def read_to_nparray(sami_data_path, dtime_sim_start,
                    dtime_storm_start=None,
                    hrs_before_storm=None, hrs_after_storm=None, pbar=False,
                    cols='all', need_help=False,
                    skip_time_check=False):
=======
def read_sami_data(sami_data_path, dtime_sim_start,
                   dtime_storm_start=None,
                   t_start_idx=None, t_end_idx=None, pbar=False,
                   cols='all', help=False):
>>>>>>> d59017ce
    """Automatically read in SAMI data.

    Args:
        sami_data_path (str):
            Path to SAMI data
        dtime_storm_start (datetime.datetime):
            Datetime of the start of the storm
        dtime_sim_start (datetime.datetime):
            Datetime of the start of the simulation
        t_start_idx (int, optional):
            Time index of the start of the data return. Defaults to None.
        t_end_idx (int, optional):
            Time index of the end of the data return. Defaults to None.
        pbar (bool, optional):
            Do you want to show a progress bar? It is automatically set if
            tqdm is successfully imported. Defaults to False.
        cols (str or list-like, optional):
            List of columns to get data for. Defaults to 'all'.
        help (bool, optional):
            Prints time and variable info. Defaults to False.

    Raises:
        KeyError: If given cols is not valid
        FileNotFoundError: If the filepath is invalid

    Returns:
        dict:
            Dictionary of SAMI data with keys: ['grid', 'data']
            data is in np arrays with the shape [nlt,nf,nz]
        np.array:
            Times of the data

    """

    sami_data = {}

    # Check cols:
    if cols == 'all':
        cols = sami_og_vars.values()
    else:
        if isinstance(cols, str):
            cols = [cols]
    data_files = {}
    for ftype in sami_og_vars:
        if sami_og_vars[ftype] in cols:
            data_files[ftype] = sami_og_vars[ftype]

    if need_help or len(data_files.keys()) == 0:
        print('the available data files are: \n', sami_og_vars.keys())

        return

    # Get the grid
    nz, nf, nlt, nt = get_grid_elems_from_parammod(sami_data_path)

    grid = get_sami_grid(sami_data_path, nlt, nf, nz)
    sami_data['grid'] = grid

<<<<<<< HEAD
    if dtime_storm_start is not None:
        times, hrs_since_storm_start, (start_idx, end_idx) = make_times(
            nt, sami_data_path, dtime_sim_start, dtime_storm_start,
            hrs_before_storm, hrs_after_storm, need_help, skip_time_check=skip_time_check)
    else:
        times = make_times(nt, sami_data_path, dtime_sim_start,
                           skip_time_check=skip_time_check)
        start_idx = 0
        end_idx = len(times)
=======
    if dtime_storm_start is None:
        times = make_times(nt, sami_data_path)

    elif t_start_idx is not None or t_end_idx is not None:
        times, hrs_since_storm_start, (start_idx, end_idx) = make_times(
            nt, sami_data_path, dtime_sim_start, dtime_storm_start,
            t_start_idx, t_end_idx, help)
    else:
        times, hrs_since_storm_start = make_times(
            nt, sami_data_path, dtime_storm_start, dtime_sim_start)
>>>>>>> d59017ce

    ntimes = len(times)

    if need_help:
        print('nz, nlt, nf, ntimes = ', nz, nlt, nf, ntimes)
        return

    if pbar:
<<<<<<< HEAD
        from tqdm.auto import tqdm
        progress = tqdm(total=len(cols) * ntimes, desc='reading SAMI data')
=======
        progress = tqdm(total=len(cols) * nt, desc='reading SAMI data')
>>>>>>> d59017ce

    sami_data['data'] = {}
    for f in data_files:
        sami_data['data'][data_files[f]] = np.zeros((nlt, nf, nz, ntimes))

        try:
            file = open(os.path.join(sami_data_path, f), 'rb')
        except KeyError:
            print('the column name you entered is not valid. \n',
                  'the available columns are: \n', data_files.keys())
            raise
        except FileNotFoundError:
            print('the file you entered is not valid. \n',
                  'the model results may not be in the path you specified:')
            raise

        for t in range(nt):
<<<<<<< HEAD
            raw = np.fromfile(file, dtype='float32',
                              count=(nz * nf * nlt) + 2)[1:-1]
            if t > start_idx and t < end_idx:
                sami_data['data'][data_files[f]][:, :, :, t - start_idx] = \
                    raw.reshape(nlt, nf, nz).copy()
=======
            raw = np.fromfile(file, dtype='float32', count=(nz*nf*nlt)+2)[1:-1]
            if t in range(start_idx, end_idx):
                sami_data['data'][f][:, :, :, t-start_idx] = raw.reshape(
                    nlt, nf, nz).copy()
>>>>>>> d59017ce
            if pbar:
                progress.update(1)
        file.close()
    if pbar:
        progress.close()

    print(sami_data['data']['edens'].shape, len(times), start_idx, end_idx)

    return sami_data, np.array(times)


<<<<<<< HEAD
def read_sami_dene_tec_MAG_GRID(sami_data_path, reshape=True):
=======
def read_sami_dene_tec(sami_data_path, dtime_sim_start, 
                       dtime_storm_start=None,
                       reshape=True):
>>>>>>> d59017ce
    """ Read in TEC (and interpolated dene) data!

    """
    # TODO: Add in all of the data files. This is just a placeholder.
    # TODO: remove hard-coding shapes.
    data_files = {'edens': 'dene0B.dat', 'tec': 'tecuB.dat'}

    sami_data = {'grid': {}, 'data': {}}

    # Get the grid
    geo_grid_files = {
        'glat': 'glat0B.dat', 'glon': 'glon0B.dat', 'alt': 'zalt0B.dat',
        'mlat': 'blat0.dat', 'mlon': 'blon0.dat', 'malt': 'balt0.dat'}

    for f in geo_grid_files:
        try:
            file = open(os.path.join(sami_data_path, geo_grid_files[f]), 'rb')
            raw = np.fromfile(file, dtype='float32')[1:-1].copy()
            file.close()
        except FileNotFoundError:
            print("No TEC/BtoG files found. Make sure:")
            print(geo_grid_files.keys())
            print("exist in %s directory." %(str(sami_data_path)))
            print("hint: you may need to run post-processing scripts")

        sami_data['grid'][f] = raw

    for f in data_files:
        file = open(os.path.join(sami_data_path, data_files[f]), 'rb')
        raw = np.fromfile(file, dtype='float32')[1:-1].copy()
        file.close()

        sami_data['data'][f] = raw

    nz, nf, nlt, nt = get_grid_elems_from_parammod(sami_data_path)

    nt += 1

    # defaults
    nx, ny = get_postprocessed_grid(sami_data_path)

    # Reshape everything!
    if reshape:
        sami_data['data']['edens'] = sami_data['data']['edens'].reshape(
            nt, nlt, nx, ny)
        sami_data['data']['tec'] = sami_data['data']['tec'].reshape(
            nt, nlt, nx)
        sami_data['grid']['glat'] = sami_data['grid']['glat'].reshape(
            nlt, nx, ny)
        sami_data['grid']['glon'] = sami_data['grid']['glon'].reshape(
            nlt, nx, ny)

    with open(os.path.join(sami_data_path, 'time.dat'), 'r') as fp:
        lines = fp.readlines()
        nt = len(lines) - 1

<<<<<<< HEAD
=======
    times = make_times(
        nt, sami_data_path, dtime_sim_start=dtime_sim_start)
>>>>>>> d59017ce


    return sami_data
# def make_input_to_esmf(sami_data_path,
#                        alt_min=200,
#                        alt_max=2200,
#                        lat_cut=80,
#                        out_lats=np.arange(-80, 80, 2.0),
#                        out_lons=np.arange(0, 360, 5),
#                        out_alts=np.arange(250, 2000, 50),
#                        ):

#     import xarray as xr

#     nz, nf, nlt, nt = get_grid_elems_from_parammod(sami_data_path)
#     grid = {}
#     geo_grid_files = {
#         'lat': 'glatu.dat', 'lon': 'glonu.dat', 'alt': 'zaltu.dat'}

#     for f in geo_grid_files:
#         file = open(os.path.join(sami_data_path, geo_grid_files[f]), 'rb')
#         raw = np.fromfile(file, dtype='float32')[1:-1].copy()
#         file.close()

#         grid[f] = raw.reshape(nlt, nf, nz).copy()

#     ds_in = xr.Dataset(coords={
#         "latitude": (['loc'], grid['lat'].flatten(),
#                      {'units': 'degrees_north'}),
#         "longitude": (["loc"], grid['lon'].flatten(),
#                       {'units': 'degrees_east'}),
#         "height": (["loc"], grid['alt'].flatten()*1000,
#                    {'units': "meters",
#                     "standard_name": "height_above_reference_ellipsoid",
#                     "long_name": "Elevation relative to sea level"}),
#     })

#     ds_in = ds_in.where((ds_in.height < alt_max*1000) & (
#         ds_in.height > alt_min*1000), drop=True)

#     ds_in.to_netcdf(os.path.join(sami_data_path, 'in.nc'))

#     print('ds_in has size: %i. This will take ~%f GB of RAM' %
#           (len(ds_in.latitude), len(ds_in.latitude)*8/1e9))

#     ds_out = xr.Dataset({
#         "latitude": (["lat"], out_lats,
#                      {'units': 'degrees_north'}),
#         "longitude": (["lon"], out_lons,
#                       {'units': 'degrees_east'}),
#         "height": (["elevation"], out_alts*1000,
#                    {'units': "meters",
#                     "standard_name": "height_above_reference_ellipsoid",
#                     "long_name": "Elevation relative to sea level"}),
#     })

#     ds_out.to_netcdf(os.path.join(sami_data_path, 'out.nc'))

#     print('Made! Run this command: (in the right directory) \n',
#           'mpirun -np [num_procs] ESMF_RegridWeightGen -s in.nc -d',
#           'out.nc -w weights.nc -m conserve')
#     return


def read_raw_to_xarray(sami_data_path, dtime_sim_start, cols='all',
                       hrs_before_storm_start=None,
                       hrs_after_storm_start=None,
                       dtime_storm_start=None,
                       start_dtime=None, end_dtime=None,
                       start_idx=None, end_idx=None,
                       progress_bar=False, skip_time_check=False):
    """Read in (raw) SAMI data and return an xarray dataset.
        ! This only works on raw, pre-processed SAMI data !
            (not TEC or anything like that)

    Args:
        sami_data_path (str- path-like): Directory of SAMI files.
        dtime_sim_start (datetime): Start time of simulation.
        cols (str or list-like, optional): Model outputs to read.
            Defaults to 'all'.
        hrs_before_storm_start (int, optional): Hours before storm onset
            to read data from. Need to set dtime_storm_start. Defaults to None.
        hrs_after_storm_start (int, optional): Hours after storm onset
            to read data from. Need to set dtime_storm_start. Defaults to None.
        dtime_storm_start (datetime, optional): storm/event start time.
            Only used if hrs_before/after is set. Defaults to None.
        start_dtime (datetime, optional): datetime to start reading data.
            Defaults to None.
        end_dtime (datetime, optional): datetime to stop reading data.
            Defaults to None.
        start_idx (int, optional): Index of time list to start.
            Defaults to None.
        end_idx (int, optional): Index of time list to stop.
            Defaults to None.
        progress_bar (bool, optional): Show progress bar. Defaults to False.
            (Requires tqdm)

    Raises:
        ValueError: Invalid inputs
        ValueError: Missing Files

    Returns:
        xarray.Dataset: Dataset of SAMI data.
    """

    import xarray as xr

    nz, nf, nlt, nt = get_grid_elems_from_parammod(sami_data_path)
    times = make_times(nt, sami_data_path, dtime_sim_start,
                       skip_time_check=skip_time_check)
    times = np.array(times)
    grid = get_sami_grid(sami_data_path, nlt, nf, nz)

    if start_idx is None and end_idx is None:
        if dtime_storm_start is not None:
            if hrs_before_storm_start is not None:
                start_idx = np.argmin(np.abs(
                    times - (dtime_storm_start - pd.Timedelta(
                        np.abs(hrs_before_storm_start), 'hours'))))
            if hrs_after_storm_start is not None:
                end_idx = np.argmin(
                    np.abs(times - (dtime_storm_start + pd.Timedelta(
                        np.abs(hrs_before_storm_start), 'hours'))))
            if start_idx is None and end_idx is None:
                raise ValueError(
                    'You must specify either start_idx or end_idx',
                    'to use dtime_storm_start')
        elif hrs_after_storm_start is not None or\
                hrs_before_storm_start is not None:
            raise ValueError(
                'why did you give storm start time but no time args?')
        elif start_dtime is not None or end_dtime is not None:
            if end_dtime is not None:
                start_idx = np.argmin(np.abs(times - start_dtime))
            if end_dtime is not None:
                end_idx = np.argmin(np.abs(times - end_dtime))

        if start_idx is None:
            start_idx = 0
        if end_idx is None:
            end_idx = nt
    nt = end_idx - start_idx

    ds = xr.Dataset(
        coords=dict(
            time=(('time'), times),
            mlat=(('nlt', 'nf', 'nz'), grid['mlat'].round(2)),
            mlon=(('nlt', 'nf', 'nz'), grid['mlon'].round(2)),
            malt=(('nlt', 'nf', 'nz'), grid['malt'].round(2)),
            glat=(('nlt', 'nf', 'nz'), grid['glat'].round(2)),
            glon=(('nlt', 'nf', 'nz'), grid['glon'].round(2)),
            alt=(('nlt', 'nf', 'nz'), grid['alt'].round(2)),),
    )

    if dtime_storm_start is not None:
        ds = ds.assign_attrs(
            dtime_event_start=dtime_storm_start,)

    dimnames = ('time', 'nlt', 'nf', 'nz')

    if progress_bar:
        from tqdm.auto import tqdm
        pbar1 = tqdm(total=len(sami_og_vars), desc='Reading SAMI binaries')

    if cols != 'all':
        if isinstance(cols, str):
            cols = [cols]

    for fname in sami_og_vars:
        if cols != 'all':
            if sami_og_vars[fname] not in cols:
                continue
        curr_arr = np.zeros((len(times), nlt, nf, nz))
        try:
            with open(os.path.join(sami_data_path, fname), 'rb') as f:
                t_ins = 0
                for t in range(len(times)):
                    raw = np.fromfile(f, dtype='float32',
                                      count=(nz * nf * nlt) + 2)[1:-1]
                    if t > start_idx and t <= end_idx:
                        curr_arr[t_ins] = raw.reshape(nlt, nf, nz).copy()
                        t_ins += 1

                ds[sami_og_vars[fname]] = (dimnames, curr_arr)

                if progress_bar:
                    pbar1.update()
        except FileNotFoundError:
            print(f'File {fname} not found!\n',
                  'in directory {sami_data_path}')

    return ds


def process_all_to_cdf(sami_data_path,
                       dtime_sim_start,
                       dtime_storm_start=None,
                       progress_bar=False,
                       start_dtime=None,
                       end_dtime=None,
                       out_dir=None,
                       use_ccmc=True,
                       split_by_time=True,
                       split_by_var=False,
                       whole_run=False,
                       run_name=None,
                       OVERWRITE=False,
                       delete_raw=False,
                       append_files=False,
                       low_mem=False,
                       cols='all',
                       skip_time_check=False
                       ):
    """Process SAMI binary files to netcdf format.

    Args:
        sami_data_path (str): Path to SAMI data.
        dtime_sim_start (datetime): Simulation start time.
        progress_bar (bool, optional): Show progress bar. Defaults to False.
            Requires tqdm
        start_dtime (datetime, optional): datetime to start reading data.
            Defaults to None.
        end_dtime (datetime, optional): datetime to stop reading data.
            Defaults to None.
        out_dir (str, optional): Directory to save netcdf files.
            Defaults to sami_data_path.
        split_by_time (bool, optional): Split files by time. Defaults to False.
        split_by_var (bool, optional): Split files by variable.
            Defaults to False.
        whole_run (bool, optional): Save whole model run (in time range)
            as one netcdf. Defaults to False.
        OVERWRITE (bool, optional): Overwrite existing files.
            Defaults to False.
        append_files (bool, optional): Append to existing files.
        low_mem (bool, optional): Read data in chunks to save memory.
            Defaults to False.
        cols (list-like or str, optional): List of columns to read.
            Defaults to 'all'.

    Raises:
        ValueError: If incorrect time args are given.
        ValueError: If files exist and OVERWRITE is False.
        ValueError: If cols is not in available columns.

    returns:
        None

    """

    if out_dir is None:
        out_dir = sami_data_path

    if whole_run and run_name is None:
        raise ValueError('You must set the run name if outputting'
                         ' to a single file')
    if progress_bar:
        from tqdm.auto import tqdm

    if low_mem:
        if cols != 'all':
            if isinstance(cols, str):
                cols = [cols]
            for c in cols:
                if c not in sami_og_vars.values():
                    raise ValueError(
                        f'Column {c} not in available columns!\n',
                        ' available columns are:\n',
                        ' '.join(sami_og_vars.values()))
        else:
            cols = sami_og_vars.values()

        if progress_bar:
            total = len(cols) * np.sum(
                [split_by_time, split_by_var, whole_run])
            print(
                'Processing in lowmem mode. This will take substantially',
                'longer than "normal" mode.')
            pbar = tqdm(total=total,
                        desc='Variable loop')

        did_one = False

        if split_by_time:
            nz, nf, nlt, nt = get_grid_elems_from_parammod(
                sami_data_path)
            times = make_times(nt, sami_data_path, dtime_sim_start,
                               skip_time_check=skip_time_check)
            # So this gets complicated. First check the files.
            # Then go ahead and process...

            file_list = []

            for t in times:
                if use_ccmc:
                    fname = make_ccmc_name('SAMI', t, data_type='RAW')
                else:
                    fname = 't' + t.strftime('%y%m%d_%H%M%S') + '.nc'

                out_file = os.path.join(out_dir, fname)
                file_list.append(out_file)
                if os.path.exists(out_file):
                    if OVERWRITE:
                        os.remove(out_file)
                    else:
                        raise FileExistsError(
                            out_file,
                            ' already exists! Cannot rewrite!')

            if progress_bar:
                pbar2 = tqdm(total=nt * len(cols), desc='Vars & Times')

            for ftype in sami_og_vars:
                ds = read_raw_to_xarray(
                    sami_data_path=sami_data_path,
                    dtime_sim_start=dtime_sim_start,
                    cols=sami_og_vars[ftype],
                    start_dtime=start_dtime,
                    end_dtime=end_dtime)
                for nfile in range(len(times)):
                    try:
                        ds.isel(time=nfile).to_netcdf(
                            file_list[nfile],
                            mode='a')
                    except FileNotFoundError:
                        ds.isel(time=nfile).to_netcdf(
                            file_list[nfile])
                    pbar2.update()
                pbar.update()
                did_one = True

        if split_by_var or whole_run:

            for ftype in sami_og_vars:
                did_var = False
                if sami_og_vars[ftype] in cols:

                    ds = read_raw_to_xarray(sami_data_path, dtime_sim_start,
                                            cols=sami_og_vars[ftype])

                    if start_dtime is not None or end_dtime is not None:
                        if start_dtime is not None:
                            start_idx = np.argmin(
                                np.abs(ds.time.values - start_dtime))
                        else:
                            start_idx = 0
                        if end_dtime is not None:
                            end_idx = np.argmin(
                                np.abs(ds.time.values - end_dtime))
                        else:
                            end_idx = len(ds.time)
                        ds = ds.isel(time=slice(start_idx, end_idx))

                    if split_by_var:
                        out_file = os.path.join(
                            out_dir, f'{sami_og_vars[ftype]}.nc')
                        ds.to_netcdf(out_file, mode='a')
                        did_one = True
                        did_var = True
                    if whole_run:
                        try:
                            ds.to_netcdf(os.path.join(out_dir,
                                                      run_name+'_SAMI_RAW.nc'),
                                         mode='a')
                        except FileNotFoundError:
                            ds.to_netcdf(os.path.join(out_dir,
                                                      run_name+'_SAMI_RAW.nc'))
                        did_one = True
                        did_var = True

                    if did_var and progress_bar:
                        pbar.update()

        if not did_one:
            raise ValueError('Your columns were not found in the data!')
        elif delete_raw:
            for ftype in sami_og_vars:
                if sami_og_vars[ftype] in cols:
                    os.remove(os.path.join(sami_data_path,
                                           sami_og_vars[ftype]))

    else:

        if delete_raw:
            raise NotImplementedError(
                'delete_raw not implemented for non-low_mem mode!')

        ds = read_raw_to_xarray(sami_data_path, dtime_sim_start,
                                progress_bar=progress_bar, cols=cols)

        if start_dtime is not None or end_dtime is not None:
            if start_dtime is not None:
                start_idx = np.argmin(np.abs(ds.time.values - start_dtime))
            else:
                start_idx = 0

            if end_dtime is not None:
                end_idx = np.argmin(np.abs(ds.time.values - end_dtime))
            else:
                end_idx = len(ds.time)

            ds = ds.isel(time=slice(start_idx, end_idx))

        write_mode = 'w'

        if split_by_time:
            if progress_bar:
                pbar = tqdm(total=len(ds.time.values),
                            desc='Saving to netcdf')
            for t in ds.time.values:

                if use_ccmc:
                    fname = make_ccmc_name('SAMI', t, data_type='RAW')
                else:
                    fname = 't' + \
                        pd.Timestamp(t).strftime('%y%m%d_%H%M%S') + '.nc'
                if os.path.exists(os.path.join(out_dir, fname)):
                    if OVERWRITE and not append_files:
                        os.remove(os.path.join(out_dir, fname))
                    elif append_files:
                        write_mode = 'a'
                    else:
                        raise FileExistsError('%s already exists!' % fname)

                ds.sel(time=t).to_netcdf(os.path.join(out_dir, fname),
                                         mode=write_mode)

                if progress_bar:
                    pbar.update()

        elif split_by_var:
            if progress_bar:
                pbar = tqdm(total=len(ds.time.values),
                            desc='Saving to netcdf')
            for var in ds.data_vars:
                if os.path.exists(os.path.join(out_dir, f'{var}.nc')):
                    if OVERWRITE and not append_files:
                        os.remove(os.path.join(out_dir, f'{var}.nc'))
                    elif append_files:
                        write_mode = 'a'
                    else:
                        raise FileExistsError(f'{var}.nc already exists!')

                ds[var].to_netcdf(os.path.join(out_dir, f'{var}.nc',
                                               mode=write_mode))
                if progress_bar:
                    pbar.update()

        else:
            ds.to_netcdf(os.path.join(out_dir,
                                      run_name+'_SAMI_RAW.nc'))


def auto_read(sami_dir,
              cols='all',
              split_by_time=False,
              split_by_var=False,
              whole_run=False,
              return_xarray=True,
              filetype='SAMI_REGRID',
              force_nparrays=False,
              dtime_sim_start=None,
              parallel=True,
              start_dtime=None,
              start_idx=None,
              end_dtime=None,
              end_idx=None,
              hrs_before_storm_start=None,
              hrs_after_storm_start=None,
              dtime_storm_start=None,
              progress_bar=False,
              use_dask=False,
              engine='h5netcdf',
              ):
    """Automatically reads in SAMI data and returns it in a format of your
    choice.
        - Preference is to read/return xarray datasets, but can
            read and return numpy arrays.
        - Prefer whole files, fall back on time, variable, split.


    Args:
        sami_dir (str: path-like): Path to the directory containing the SAMI
            data
        cols (str or list-like, optional): Variables to return.
            Defaults to 'all'.
        split_by_time (bool, optional): If files are output by time
            (and whether to prefer those files). Defaults to False.
        split_by_var (bool, optional): If files are output by variable.
            And to prefer those files. Defaults to False.
        whole_run (bool, optional): If the whole run is in one file.
            Defaults to False.
        return_xarray (bool, optional): Return xarray dataset?
            Defaults to True.
        force_nparrays (bool, optional): Force program to return dicts of numpy
            arrays. Defaults to False.
        dtime_sim_start (datetime, optional): Datetime of the start of the
            simulation. Defaults to None. Required if netCDF files aren't made.
            If netCDF files are made, You had the option to add
            this as an attribute to the file.
        parallel (bool, optional): Force parallel reading of files.
            NetCDF files are read weird. Might be buggy. Defaults to True.
        start_dtime (datetime, optional): Datetime to start reading data.
            Defaults to None.
        start_idx (int, optional): Index of the first time to read.
            Defaults to None.
        end_dtime (datetime, optional): Datetime to stop reading data.
            Defaults to None
        end_idx (int, optional): Index of the last time to read.
            Defaults to None.
        hrs_before_storm_start (int, optional): Hours before the storm start
            to read data. Defaults to None. (dtime_storm_start must be set)
        hrs_after_storm_start (int, optional): Hours after the storm start
            to read data. Defaults to None. (dtime_storm_start must be set)
        dtime_storm_start (datetime, optional): Datetime of the storm start.
            Defaults to None. (hrs_before_storm_start and hrs_after_storm_start
            must be set)
        progress_bar (bool, optional): Show progress bar? Defaults to False.
            Requires tqdm.

    Returns:
        xarray Dataset: Dataset of the SAMI data
            (If return_xarray is True)
        dict: Dictionary of numpy arrays of the SAMI data
            (If force_nparrays is False)
    """

    from glob import glob

    ncfiles = glob(os.path.join(sami_dir, '*.nc'))
    if len(ncfiles) > 0:
        if len(glob(os.path.join(sami_dir, 'SAMI*T*.nc'))) > 0:
            split_by_time = True
        if len(glob(os.path.join(sami_dir, 'sami_data.nc'))) > 0:
            whole_run = True
        if cols != 'all':
            if isinstance(cols, str):
                cols = [cols]
            multivars = []
            for col in cols:
                p = os.path.join(sami_dir, f'{col}.nc')
                if os.path.exists(p):
                    split_by_var = True
                    multivars.append(p)

        if not force_nparrays:
            import xarray as xr

            if whole_run:
                ds = xr.open_dataset(os.path.join(sami_dir, 'sami_data.nc'),
                                     chunks='auto')

            elif split_by_var:
                ds = xr.open_mfdataset(os.path.join(sami_dir, '*.nc'),
                                       parallel=parallel,
                                       combine_attrs='drop_conflicts',
                                       data_vars='minimal',
                                       concat_dim="time", combine="nested",
                                       coords='minimal', compat='override')

            elif split_by_time:
                files = np.sort(
                    glob(
                        os.path.join(
                            sami_dir,
                            filetype +
                            '*.nc')))
                ret_early = False
                if start_idx is None:
                    start_idx = 0
                    ret_early = True
                if end_idx is None:
                    end_idx = -1
                    ret_early = True

                files = files[start_idx:end_idx]

                if len(files) > 1:
                    if use_dask:
                        ds = xr.open_mfdataset(
                            files,
                            parallel=parallel,
                            data_vars=cols,
                            combine_attrs='drop_conflicts',
                            engine=engine,
                            concat_dim="time",
                            combine="nested",
                            coords='minimal',
                            compat='override')
                    else:
                        drops = []
                        ds0 = xr.open_dataset(files[0])
                        for v in ds0.data_vars:
                            if v not in cols:
                                drops.append(v)
                        del ds0
                        dss = []
                        for f in files:
                            dss.append(xr.open_dataset(
                                f, drop_variables=drops, engine=engine))

                        ds = xr.concat(dss, dim='time')
                        del dss
                else:
                    ds = xr.open_dataset(files[0])
                if ret_early:
                    return ds

            else:
                print('Something went wrong with naming netcdf files.\n',
                      'Switching to nparray read')

            if ds is not None:
                # if cols != 'all':
                # if type(cols) is str:
                # cols = [cols]
                # ds = ds[cols]

                if start_dtime is not None or end_dtime is not None:
                    if start_dtime is not None:
                        start_idx = np.argmin(
                            np.abs(ds.time.values - start_dtime))
                    if end_dtime is not None:
                        end_idx = np.argmin(np.abs(ds.time.values - end_dtime))

                # if start_idx is not None or end_idx is not None:
                    # if start_idx is None:
                        # start_idx = 0
                    # if end_idx is None:
                        # end_idx = len(ds.time.values)
                    # ds = ds.isel(time=slice(start_idx, end_idx))
                return ds

        else:
            print('found netcdf files but forcing nparray read')

    if return_xarray and not force_nparrays:
        if dtime_sim_start is None:
            raise ValueError(
                'dtime_sim_start must be set if not reading netcdf files')
        ds = read_raw_to_xarray(sami_dir, dtime_sim_start,
                                progress_bar=progress_bar, cols=cols,
                                hrs_before_storm_start=hrs_before_storm_start,
                                hrs_after_storm_start=hrs_after_storm_start,
                                dtime_storm_start=dtime_storm_start,
                                start_dtime=start_dtime,
                                end_dtime=end_dtime, start_idx=start_idx,
                                end_idx=end_idx,
                                skip_time_check=skip_time_check)
        return ds

    else:
        sami_data = read_to_nparray(sami_dir, dtime_sim_start,
                                    dtime_storm_start=dtime_storm_start,
                                    t_end_idx=start_idx,
                                    t_start_idx=end_idx,
                                    pbar=progress_bar, cols=cols,
                                    skip_time_check=skip_time_check)

        return sami_data<|MERGE_RESOLUTION|>--- conflicted
+++ resolved
@@ -181,18 +181,12 @@
         return nx, ny
 
 
-<<<<<<< HEAD
 def make_times(nt, sami_data_path, dtime_sim_start,
                dtime_storm_start=None,
                hrs_before_storm=None, hrs_after_storm=None,
                need_help=False, skip_time_check=False):
     """Make a list of datetime objects for each time step from
             the time.dat file.
-=======
-def make_times(nt, sami_data_path,  dtime_sim_start, dtime_storm_start=None,
-               plot_start_delta=None, plot_end_delta=None, help=False):
-    """_summary_
->>>>>>> d59017ce
 
     Args:
         nt (int):
@@ -239,14 +233,9 @@
         time_here = pd.Timestamp(dtime_sim_start) + \
             t * pd.Timedelta(5, 'minutes')
         times.append(time_here.to_pydatetime())
-<<<<<<< HEAD
 
         if dtime_storm_start is not None:
             hrs = (time_here - dtime_storm_start) / pd.Timedelta(1, 'hour')
-=======
-        if dtime_storm_start:
-            hrs = (time_here - dtime_storm_start)/pd.Timedelta(1, 'hour')
->>>>>>> d59017ce
             hrs_since_storm_start.append(hrs)
 
     times_df = pd.read_fwf(os.path.join(sami_data_path, 'time.dat'),
@@ -271,19 +260,14 @@
     # maybe chop the time lists, depending on if the plot start/end are given.
     # adjusted to allow for -1 in plot start/end deltas (plot all times)
 
-<<<<<<< HEAD
+    if dtime_storm_start is None:
+        return times
+
     if hrs_before_storm is not None and hrs_after_storm is not None:
         if dtime_storm_start is None:
             raise ValueError('cant call hrs from storm without storm info')
 
         if hrs_before_storm is not None:
-=======
-    if dtime_storm_start is None:
-        return times
-
-    if plot_start_delta and plot_end_delta:
-        if plot_start_delta != -1:
->>>>>>> d59017ce
             start_idx = np.argmin(np.abs(
                 np.array(times)
                 - (dtime_storm_start
@@ -310,11 +294,7 @@
     if need_help:
         print(times, '\n', hrs_since_storm_start)
 
-<<<<<<< HEAD
     if dtime_storm_start is None:
-=======
-    if plot_start_delta is None and plot_end_delta is None:
->>>>>>> d59017ce
         return times
 
     else:
@@ -359,18 +339,11 @@
     return grid
 
 
-<<<<<<< HEAD
 def read_to_nparray(sami_data_path, dtime_sim_start,
                     dtime_storm_start=None,
                     hrs_before_storm=None, hrs_after_storm=None, pbar=False,
                     cols='all', need_help=False,
                     skip_time_check=False):
-=======
-def read_sami_data(sami_data_path, dtime_sim_start,
-                   dtime_storm_start=None,
-                   t_start_idx=None, t_end_idx=None, pbar=False,
-                   cols='all', help=False):
->>>>>>> d59017ce
     """Automatically read in SAMI data.
 
     Args:
@@ -429,7 +402,6 @@
     grid = get_sami_grid(sami_data_path, nlt, nf, nz)
     sami_data['grid'] = grid
 
-<<<<<<< HEAD
     if dtime_storm_start is not None:
         times, hrs_since_storm_start, (start_idx, end_idx) = make_times(
             nt, sami_data_path, dtime_sim_start, dtime_storm_start,
@@ -439,18 +411,6 @@
                            skip_time_check=skip_time_check)
         start_idx = 0
         end_idx = len(times)
-=======
-    if dtime_storm_start is None:
-        times = make_times(nt, sami_data_path)
-
-    elif t_start_idx is not None or t_end_idx is not None:
-        times, hrs_since_storm_start, (start_idx, end_idx) = make_times(
-            nt, sami_data_path, dtime_sim_start, dtime_storm_start,
-            t_start_idx, t_end_idx, help)
-    else:
-        times, hrs_since_storm_start = make_times(
-            nt, sami_data_path, dtime_storm_start, dtime_sim_start)
->>>>>>> d59017ce
 
     ntimes = len(times)
 
@@ -459,12 +419,8 @@
         return
 
     if pbar:
-<<<<<<< HEAD
         from tqdm.auto import tqdm
         progress = tqdm(total=len(cols) * ntimes, desc='reading SAMI data')
-=======
-        progress = tqdm(total=len(cols) * nt, desc='reading SAMI data')
->>>>>>> d59017ce
 
     sami_data['data'] = {}
     for f in data_files:
@@ -482,18 +438,11 @@
             raise
 
         for t in range(nt):
-<<<<<<< HEAD
             raw = np.fromfile(file, dtype='float32',
                               count=(nz * nf * nlt) + 2)[1:-1]
             if t > start_idx and t < end_idx:
                 sami_data['data'][data_files[f]][:, :, :, t - start_idx] = \
                     raw.reshape(nlt, nf, nz).copy()
-=======
-            raw = np.fromfile(file, dtype='float32', count=(nz*nf*nlt)+2)[1:-1]
-            if t in range(start_idx, end_idx):
-                sami_data['data'][f][:, :, :, t-start_idx] = raw.reshape(
-                    nlt, nf, nz).copy()
->>>>>>> d59017ce
             if pbar:
                 progress.update(1)
         file.close()
@@ -505,13 +454,7 @@
     return sami_data, np.array(times)
 
 
-<<<<<<< HEAD
 def read_sami_dene_tec_MAG_GRID(sami_data_path, reshape=True):
-=======
-def read_sami_dene_tec(sami_data_path, dtime_sim_start, 
-                       dtime_storm_start=None,
-                       reshape=True):
->>>>>>> d59017ce
     """ Read in TEC (and interpolated dene) data!
 
     """
@@ -534,7 +477,7 @@
         except FileNotFoundError:
             print("No TEC/BtoG files found. Make sure:")
             print(geo_grid_files.keys())
-            print("exist in %s directory." %(str(sami_data_path)))
+            print("exist in %s directory." % (str(sami_data_path)))
             print("hint: you may need to run post-processing scripts")
 
         sami_data['grid'][f] = raw
@@ -568,73 +511,10 @@
         lines = fp.readlines()
         nt = len(lines) - 1
 
-<<<<<<< HEAD
-=======
     times = make_times(
         nt, sami_data_path, dtime_sim_start=dtime_sim_start)
->>>>>>> d59017ce
-
-
-    return sami_data
-# def make_input_to_esmf(sami_data_path,
-#                        alt_min=200,
-#                        alt_max=2200,
-#                        lat_cut=80,
-#                        out_lats=np.arange(-80, 80, 2.0),
-#                        out_lons=np.arange(0, 360, 5),
-#                        out_alts=np.arange(250, 2000, 50),
-#                        ):
-
-#     import xarray as xr
-
-#     nz, nf, nlt, nt = get_grid_elems_from_parammod(sami_data_path)
-#     grid = {}
-#     geo_grid_files = {
-#         'lat': 'glatu.dat', 'lon': 'glonu.dat', 'alt': 'zaltu.dat'}
-
-#     for f in geo_grid_files:
-#         file = open(os.path.join(sami_data_path, geo_grid_files[f]), 'rb')
-#         raw = np.fromfile(file, dtype='float32')[1:-1].copy()
-#         file.close()
-
-#         grid[f] = raw.reshape(nlt, nf, nz).copy()
-
-#     ds_in = xr.Dataset(coords={
-#         "latitude": (['loc'], grid['lat'].flatten(),
-#                      {'units': 'degrees_north'}),
-#         "longitude": (["loc"], grid['lon'].flatten(),
-#                       {'units': 'degrees_east'}),
-#         "height": (["loc"], grid['alt'].flatten()*1000,
-#                    {'units': "meters",
-#                     "standard_name": "height_above_reference_ellipsoid",
-#                     "long_name": "Elevation relative to sea level"}),
-#     })
-
-#     ds_in = ds_in.where((ds_in.height < alt_max*1000) & (
-#         ds_in.height > alt_min*1000), drop=True)
-
-#     ds_in.to_netcdf(os.path.join(sami_data_path, 'in.nc'))
-
-#     print('ds_in has size: %i. This will take ~%f GB of RAM' %
-#           (len(ds_in.latitude), len(ds_in.latitude)*8/1e9))
-
-#     ds_out = xr.Dataset({
-#         "latitude": (["lat"], out_lats,
-#                      {'units': 'degrees_north'}),
-#         "longitude": (["lon"], out_lons,
-#                       {'units': 'degrees_east'}),
-#         "height": (["elevation"], out_alts*1000,
-#                    {'units': "meters",
-#                     "standard_name": "height_above_reference_ellipsoid",
-#                     "long_name": "Elevation relative to sea level"}),
-#     })
-
-#     ds_out.to_netcdf(os.path.join(sami_data_path, 'out.nc'))
-
-#     print('Made! Run this command: (in the right directory) \n',
-#           'mpirun -np [num_procs] ESMF_RegridWeightGen -s in.nc -d',
-#           'out.nc -w weights.nc -m conserve')
-#     return
+
+    return sami_data, np.array(times)
 
 
 def read_raw_to_xarray(sami_data_path, dtime_sim_start, cols='all',
@@ -933,12 +813,18 @@
                         did_var = True
                     if whole_run:
                         try:
-                            ds.to_netcdf(os.path.join(out_dir,
-                                                      run_name+'_SAMI_RAW.nc'),
-                                         mode='a')
+                            ds.to_netcdf(
+                                os.path.join(
+                                    out_dir,
+                                    run_name +
+                                    '_SAMI_RAW.nc'),
+                                mode='a')
                         except FileNotFoundError:
-                            ds.to_netcdf(os.path.join(out_dir,
-                                                      run_name+'_SAMI_RAW.nc'))
+                            ds.to_netcdf(
+                                os.path.join(
+                                    out_dir,
+                                    run_name +
+                                    '_SAMI_RAW.nc'))
                         did_one = True
                         did_var = True
 
@@ -1022,7 +908,7 @@
 
         else:
             ds.to_netcdf(os.path.join(out_dir,
-                                      run_name+'_SAMI_RAW.nc'))
+                                      run_name + '_SAMI_RAW.nc'))
 
 
 def auto_read(sami_dir,
